<link rel="import" href="../../bower_components/polymer/polymer-element.html">
<link rel="import" href="../../bower_components/vaadin-board/vaadin-board.html">
<link rel="import" href="../../bower_components/vaadin-board/vaadin-board-row.html">
<link rel="import" href="../app/style-modules/bakery-charts-default-theme.html">
<link rel="import" href="../../bower_components/vaadin-charts/vaadin-chart.html">
<link rel="import" href="dashboard-orders-counter.html">
<<<<<<< HEAD
<link rel="import" href="dashboard-column-chart.html">
=======
<link rel="import" href="dashboard-pie-chart.html">
>>>>>>> 16db4238
<link rel="import" href="dashboard-counter-label.html">

<dom-module id="bakery-dashboard">
  <template>
    <style include="shared-styles bakery-charts-default-theme">
      :host {
        display: block;
        width: 100%;
        padding: var(--valo-space-s);
        -webkit-overflow-scrolling: touch;
        overflow-y: scroll;
      }

<<<<<<< HEAD
      vaadin-board-row:not(.small) {
=======
      .vaadin-board-cell {
        /*
         If a cell in a vaadin-board has margins or padding it needs to be wrapped into
         a div to work around the IE11 flex box issue. See the Known Issues section at
         https://vaadin.com/docs/v8/board/webcomponents-api/board-basic-use.html

         This class is an indicator for such divs.
        */
      }

      dashboard-pie-chart {
        --fourth-row-style: {
          border-radius: 4px;
          box-shadow: 0 2px 5px 0 rgba(23, 68, 128, 0.1);
          height: calc(40vh - 64px) !important;
          min-height: 355px;
        }
      }

      vaadin-board-row > * {
>>>>>>> 16db4238
        --margin-style: {
          margin: 12px 6px;
        };
      }

<<<<<<< HEAD
      vaadin-board-row.small {
        --margin-style: {
          margin: 6px 0;
        };
=======
      .column-chart {
        box-shadow: 0 2px 5px 0 rgba(23, 68, 128, 0.1);
        border-radius: 4px;
        margin: 12px 6px;
        height: calc(20vh - 64px) !important;
        min-height: 150px;
>>>>>>> 16db4238
      }

      #yearly-sales-graph {
        height: calc(30vh - 64px) !important;
        min-height: 200px;
      }

      #orders-grid {
        margin: 12px 6px;
        border-radius: 4px;
        box-shadow: 0 2px 5px 0 rgba(23, 68, 128, 0.1);
        height: calc(40vh - 64px) !important;
        min-height: 355px;
      }

      #monthly-product-split {
        @apply --margin-style;
        border-radius: 4px;
        box-shadow: 0 2px 5px 0 rgba(23, 68, 128, 0.1);
        height: calc(40vh - 64px) !important;
        min-height: 355px;
        overflow: hidden;
      }

    </style>

    <vaadin-board>
      <vaadin-board-row>
        <dashboard-orders-counter data="[[todayOrdersCount]]"></dashboard-orders-counter>
        <dashboard-counter-label label-data="[[notAvailableOrdersCount]]" class="red"></dashboard-counter-label>
        <dashboard-counter-label label-data="[[newOrdersCount]]" class="blue"></dashboard-counter-label>
        <dashboard-counter-label label-data="[[tomorrowOrdersCount]]" class="gray"></dashboard-counter-label>
      </vaadin-board-row>
      <vaadin-board-row>
        <div class="vaadin-board-cell">
          <vaadin-chart id="deliveries-this-month" class="column-chart"></vaadin-chart>
        </div>
        <div class="vaadin-board-cell">
          <vaadin-chart id="deliveries-this-year" class="column-chart"></vaadin-chart>
        </div>
      </vaadin-board-row>
      <vaadin-board-row>
        <vaadin-chart id="yearly-sales-graph" class="yearly-sales"></vaadin-chart>
      </vaadin-board-row>
      <vaadin-board-row>
<<<<<<< HEAD
      <div>
          <vaadin-chart id="monthly-product-split" class="product-split-donut"></vaadin-chart >
      </div>
        <!-- If a cell in a vaadin-board has padding it needs to be wrapped into a div
             to work around the IE11 flex box issue. See the Known Issues section at
             https://vaadin.com/docs/v8/board/webcomponents-api/board-basic-use.html -->
        <div>
=======
        <dashboard-pie-chart data="[[productDeliveriesThisMonth]]"></dashboard-pie-chart>
        <div class="vaadin-board-cell">
>>>>>>> 16db4238
          <vaadin-grid id="orders-grid"></vaadin-grid>
        </div>
      </vaadin-board-row>
    </vaadin-board>
  </template>

  <script>
    class BakeryDashboard extends Polymer.Element {
      static get is() {
        return 'bakery-dashboard';
      }
    }

    window.customElements.define(BakeryDashboard.is, BakeryDashboard);
  </script>
</dom-module><|MERGE_RESOLUTION|>--- conflicted
+++ resolved
@@ -2,13 +2,10 @@
 <link rel="import" href="../../bower_components/vaadin-board/vaadin-board.html">
 <link rel="import" href="../../bower_components/vaadin-board/vaadin-board-row.html">
 <link rel="import" href="../app/style-modules/bakery-charts-default-theme.html">
-<link rel="import" href="../../bower_components/vaadin-charts/vaadin-chart.html">
+
 <link rel="import" href="dashboard-orders-counter.html">
-<<<<<<< HEAD
 <link rel="import" href="dashboard-column-chart.html">
-=======
 <link rel="import" href="dashboard-pie-chart.html">
->>>>>>> 16db4238
 <link rel="import" href="dashboard-counter-label.html">
 
 <dom-module id="bakery-dashboard">
@@ -22,9 +19,6 @@
         overflow-y: scroll;
       }
 
-<<<<<<< HEAD
-      vaadin-board-row:not(.small) {
-=======
       .vaadin-board-cell {
         /*
          If a cell in a vaadin-board has margins or padding it needs to be wrapped into
@@ -45,25 +39,17 @@
       }
 
       vaadin-board-row > * {
->>>>>>> 16db4238
         --margin-style: {
           margin: 12px 6px;
         };
       }
 
-<<<<<<< HEAD
-      vaadin-board-row.small {
-        --margin-style: {
-          margin: 6px 0;
-        };
-=======
       .column-chart {
         box-shadow: 0 2px 5px 0 rgba(23, 68, 128, 0.1);
         border-radius: 4px;
         margin: 12px 6px;
         height: calc(20vh - 64px) !important;
         min-height: 150px;
->>>>>>> 16db4238
       }
 
       #yearly-sales-graph {
@@ -109,18 +95,13 @@
         <vaadin-chart id="yearly-sales-graph" class="yearly-sales"></vaadin-chart>
       </vaadin-board-row>
       <vaadin-board-row>
-<<<<<<< HEAD
-      <div>
+      <div class="vaadin-board-cell">
           <vaadin-chart id="monthly-product-split" class="product-split-donut"></vaadin-chart >
       </div>
         <!-- If a cell in a vaadin-board has padding it needs to be wrapped into a div
              to work around the IE11 flex box issue. See the Known Issues section at
              https://vaadin.com/docs/v8/board/webcomponents-api/board-basic-use.html -->
         <div>
-=======
-        <dashboard-pie-chart data="[[productDeliveriesThisMonth]]"></dashboard-pie-chart>
-        <div class="vaadin-board-cell">
->>>>>>> 16db4238
           <vaadin-grid id="orders-grid"></vaadin-grid>
         </div>
       </vaadin-board-row>
