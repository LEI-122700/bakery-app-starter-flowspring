--- conflicted
+++ resolved
@@ -1,10 +1,7 @@
 <link rel="import" href="../../bower_components/polymer/polymer-element.html">
 <script src="../../bower_components/moment/moment.js"></script>
-<<<<<<< HEAD
+<script src="copy-util.js"></script>
 <link rel="import" href="confirm-dialog.html">
-=======
-<script src="copy-util.js"></script>
->>>>>>> dcfbb6e1
 
   <script>
     /* global bakeryDeepCopy:false */
@@ -12,12 +9,7 @@
     /**
      * Adds a bunch of utility date manipulation methods.
      */
-<<<<<<< HEAD
     window.LocaleUtilsMixin = subclass => class extends subclass {
-=======
-    /* @polymerMixin */
-    window.DateUtilsMixin = subclass => class extends subclass {
->>>>>>> dcfbb6e1
       _getDay(date) {
         return moment(new Date(date)).format('MMM D');
       }
@@ -269,26 +261,12 @@
 
       _onItemChanged() {
         this.dirty = false;
-<<<<<<< HEAD
         this._originalItemString = JSON.stringify(this.item);
         this._editableItem = Object.assign({}, this.item);
       }
 
       _checkDirty() {
         this.dirty = JSON.stringify(this._editableItem) != this._originalItemString;
-=======
-        this._editableItem = bakeryDeepCopy(this.item);
-      }
-
-      _onPropertyChanged(change) {
-        let localItem = this.item;
-        if (this._editableItem && this._editableItem.nodeId) {
-          localItem = bakeryDeepCopy(this.item);
-          localItem.nodeId = this._editableItem.nodeId;
-        }
-        // TODO(sayo-vaadin): Consider a non String-based deep compare.
-        this.dirty = JSON.stringify(localItem) !== JSON.stringify(this._editableItem);
->>>>>>> dcfbb6e1
       }
 
       cancel() {
