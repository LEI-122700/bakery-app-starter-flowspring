--- conflicted
+++ resolved
@@ -18,18 +18,14 @@
         margin: 24px;
       }
 
-<<<<<<< HEAD
-      dashboard-column-chart,
+      @media screen and (min-width: 600px) {
+        :host {
+          margin: 6px;
+        }
+      }
+
       dashboard-pie-chart,
       dashboard-orders-list {
-=======
-      @media screen and (min-width: 600px) {
-        :host {
-          margin:6px;
-        }
-      }
-      dashboard-pie-chart, dashboard-orders-list {
->>>>>>> 7812cf28
       	box-shadow: 0 2px 5px 0 rgba(23, 68, 128, 0.1);
         border-radius: 4px;
       	padding: 1px;
@@ -44,19 +40,19 @@
 
       vaadin-board-row:not(.small) dashboard-column-chart:first-child {
         --column-chart-margin: {
-          margin: 12px 12px 12px 0px;
+          margin: 12px 12px 12px 0;
         };
       }
 
       vaadin-board-row:not(.small) dashboard-column-chart:last-child {
         --column-chart-margin: {
-          margin: 12px 0px 12px 12px;
+          margin: 12px 0 12px 12px;
         };
       }
 
       vaadin-board-row.small > * {
         --column-chart-margin: {
-          margin: 6px 0px;
+          margin: 6px 0;
         };
       }
 
